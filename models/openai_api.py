--- conflicted
+++ resolved
@@ -333,27 +333,14 @@
         tokenizer=ret_tokenizer,
         dataset=(corpus, queries, qrels),
         index_name=args.index_name,
-<<<<<<< HEAD
-        use_decoder_input_ids=True)
+        use_decoder_input_ids=True,
+        engine='elasticsearch')
 
     # no ret: freq 0, boundary [], use gold false, retrieval_triggers [] retrieval_at_beginning': False
     # gold ret: freq 0, boundary [], use gold true retrieval_at_beginning': False
     # ret once: freq 0, boundary [], use gold false, retrieval_at_beginning': True
     # ret every 16 tokens: freq 16, boundary [], use gold false
 
-    retrieval_kwargs = {
-        'retriever': retriever,
-        'topk': 1,
-        'frequency': 0,
-        'boundary': [],
-        'use_gold': True,
-        'use_gold_iterative': False,
-        'max_query_length': 16,
-        'retrieval_at_beginning': False,
-        'retrieval_at_beginning': False,
-=======
-        use_decoder_input_ids=True,
-        engine='elasticsearch')
     retrieval_kwargs = {
         'retriever': retriever,
         'topk': 1,
@@ -363,7 +350,6 @@
         'use_gold_iterative': False,
         'max_query_length': 16,
         'retrieval_at_beginning': True,
->>>>>>> 05f96ca5
         'look_ahead_steps': 0,
         'look_ahead_boundary': [],
         'only_use_look_ahead': False,
