--- conflicted
+++ resolved
@@ -180,38 +180,6 @@
     ) -> List[ApiReturn]:
         if 'max_tokens' in params:  # TODO: opt doesn't have this bug
             params['max_tokens'] = max(2, params['max_tokens'])  # openai returns nothing if set to 1
-<<<<<<< HEAD
-        
-        api_name = 'ai21'
-        if api_name == 'openai':
-            min_sleep = 60 / max_num_req_per_min
-            add_sleep = 3
-            expbf = 1.5
-            while True:
-                try:
-                    responses = openai.Completion.create(
-                        model=self.model,
-                        prompt=queries,
-                        temperature=self.temperature,
-                        top_p=self.top_p,
-                        **params)
-                    if 'openai' in openai.api_base:
-                        # GPT3 api
-                        generations = [(r['text'], r['finish_reason']) for r in responses['choices']]
-                    else:
-                        # OPT API
-                        generations = [(r['text'], r['logprobs']['finish_reason']) for r in responses['choices']]
-                    break
-                except openai.error.RateLimitError:  # TODO: make it exponential?
-                    logging.info(f'sleep {add_sleep + min_sleep}')
-                    time.sleep(add_sleep + min_sleep)
-                    add_sleep = add_sleep * expbf
-            time.sleep(min_sleep)
-        elif api_name == 'cohere':
-            generations = cohere_generate(queries, temperature=self.temperature, max_tokens=params['max_tokens'], stop=params['stop'])
-        elif api_name == 'ai21':
-            generations = ai21_generate(queries, temperature=self.temperature, max_tokens=params['max_tokens'], stop=params['stop'])
-=======
         min_sleep = 60 / max_num_req_per_min
         add_sleep = 3
         expbf = 1.5
@@ -239,7 +207,6 @@
                 time.sleep(add_sleep + min_sleep)
                 add_sleep = add_sleep * expbf
         time.sleep(min_sleep)
->>>>>>> 1dd319f7
         return generations
 
     def prompt(
@@ -716,10 +683,11 @@
         },
         {
             'question': "Could a llama birth twice during War in Vietnam (1945-46)?",
-            'ctx': ["The War in Vietnam (1945-46) lasted around 6 months.",
+            'ctxs': ["The War in Vietnam (1945-46) lasted around 6 months.",
                 "The gestation period for a llama is 11 months."],
-            'cot': (
+            'cot': ('Follow up: How long did the Vietnam war last?\n'
                 'The War in Vietnam was 6 months.\n'
+                'Follow up: How long is llama gestational period?\n'
                 'The gestation period for a llama is 11 months.\n'
                 '2 times 11 months is 22 months. 6 months is not longer than 22 months.'),
             'answer': 'no',
@@ -792,29 +760,6 @@
     random.seed(args.seed)
     np.random.seed(args.seed)
 
-<<<<<<< HEAD
-    # load data
-    if args.dataset == 'strategyqa':
-        data = StrategyQA(args.input, prompt_type='sa_ctx_nofollow')
-        data.format(fewshot=args.fewshot)
-    else:
-        raise NotImplementedError
-    data = data.dataset
-
-    # downsample
-    if args.max_num_examples and args.max_num_examples < len(data):
-        data = data.shuffle()
-        data = data.select(range(args.max_num_examples))
-    if args.num_shards > 1:
-        shard_size = int(np.ceil(len(data) / args.num_shards))
-        data_from = args.shard_id * shard_size
-        data_to = min((args.shard_id + 1) * shard_size, len(data))
-        data = data.select(range(data_from, data_to))
-    logging.info(f'#examples {len(data)}, shard {args.shard_id} / {args.num_shards}')
-    logging.info(f'first example: {data[0]}')
-
-=======
->>>>>>> 1dd319f7
     # load retrieval corpus and index
     index_name = 'test'
     corpus, queries, qrels = GenericDataLoader(data_folder=args.input).load(split='dev')
@@ -841,11 +786,7 @@
         'retriever': retriever,
         'topk': 1,
         'frequency': 0,
-<<<<<<< HEAD
-        'boundary': [],
-=======
         'boundary': ['?\n'],
->>>>>>> 1dd319f7
         'use_gold': False,
         'use_gold_iterative': False,
         'max_query_length': 16,
@@ -853,12 +794,8 @@
         'look_ahead_steps': 0,
         'look_ahead_boundary': [],
         'only_use_look_ahead': False,
-<<<<<<< HEAD
-        # 'retrieval_trigers': [('Follow up:', '?')],
-=======
         'retrieval_trigers': [('Follow up[^:]*:', '?\n')],
         'append_retrieval': False
->>>>>>> 1dd319f7
     }
     qagent = QueryAgent(
         model=args.model,
