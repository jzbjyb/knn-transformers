--- conflicted
+++ resolved
@@ -145,18 +145,11 @@
                     # OPT API
                     generations = [(r['text'], r['logprobs']['finish_reason']) for r in responses['choices']]
                 break
-<<<<<<< HEAD
-            except openai.error.RateLimitError:
-                logging.info(f'sleep {tosleep}')
-                time.sleep(tosleep)
-                tosleep = tosleep * expbf
-=======
             except openai.error.RateLimitError:  # TODO: make it exponential?
                 logging.info(f'sleep {add_sleep + min_sleep}')
                 time.sleep(add_sleep + min_sleep)
                 add_sleep = add_sleep * expbf
         time.sleep(min_sleep)
->>>>>>> 9bb28e81
         return generations
 
     def prompt(
