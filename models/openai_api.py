from typing import List, Dict, Any, Tuple
import argparse
import random
import numpy as np
import logging
from tqdm import tqdm
import os
import re
import time
import json
from filelock import FileLock
from transformers import AutoTokenizer, GPT2TokenizerFast
from beir.datasets.data_loader import GenericDataLoader
from beir.retrieval.search.lexical import BM25Search
import openai
from .retriever import BM25
from .templates import CtxPrompt, RetrievalInstruction
<<<<<<< HEAD
from .datasets import StrategyQA
from .cohere_api import cohere_generate
from .ai21_api import ai21_generate
=======
from .datasets import StrategyQA, HotpotQA
>>>>>>> f92fe577

logging.basicConfig(level=logging.INFO)


class ApiReturn:
    EOS = '<|endoftext|>'

    def __init__(
        self,
        prompt: str,
        text: str,
        tokens: List[str] = [],
        finish_reason: str = 'stop',
    ):
        self.prompt = prompt
        self.text = text
        self.tokens = tokens
        self.finish_reason = finish_reason

    @property
    def has_endoftext(self):
        return self.EOS in self.tokens


class QueryAgent:
    def __init__(
        self,
        model: str = 'code-davinci-002',
        max_generation_len: int = 128,
        retrieval_kwargs: Dict[str, Any] = {},
        tokenizer: AutoTokenizer = None,
        temperature: float = 0,
    ):
        self.model = model
        self.tokenizer = tokenizer

        # generation args
        self.final_stop_sym = 'Question:'
        self.max_generation_len = max_generation_len
<<<<<<< HEAD
        self.temperature = 0
        assert self.temperature == 0, f'do not support sampling'
        self.top_p = 1
=======
        self.temperature = temperature
        self.top_p = 1.0
>>>>>>> f92fe577

        # retrieval args
        self.retriever = retrieval_kwargs.get('retriever', None)
        self.ret_frequency = retrieval_kwargs.get('frequency', 0)
        self.ret_boundary = retrieval_kwargs.get('boundary', [])
        self.use_gold = retrieval_kwargs.get('use_gold', False)
        if self.ret_boundary:  # otherwise cannot decide when to finally stop
            assert self.final_stop_sym not in self.ret_boundary

        self.look_ahead_steps = retrieval_kwargs.get('look_ahead_steps', 0)
        self.look_ahead_boundary = retrieval_kwargs.get('look_ahead_boundary', 0)
        self.max_query_length = retrieval_kwargs.get('max_query_length', None)
        self.only_use_look_ahead = retrieval_kwargs.get('only_use_look_ahead', False)
        self.retrieval_trigers = retrieval_kwargs.get('retrieval_trigers', [])
        for rts, rte in self.retrieval_trigers:
            assert rte in self.ret_boundary, 'end of retrieval trigers must be used as boundary'
        self.use_gold_iterative = retrieval_kwargs.get('use_gold_iterative', False)
        self.append_retrieval = retrieval_kwargs.get('append_retrieval', False)

        self.ret_topk = retrieval_kwargs.get('topk', 1)

        self.retrieval_at_beginning = retrieval_kwargs.get('retrieval_at_beginning', False)
        if self.retrieval_at_beginning:
            self.ret_frequency = self.max_generation_len
            self.ret_boundary = []

    @property
    def use_retrieval(self):
        return self.ret_frequency > 0 or self.ret_boundary or self.use_gold

    @staticmethod
    def clean_retrieval(texts: List[str]):
        return ' '.join(texts).replace('\n', ' ')

    def retrieve(self, queries: List[str]):
        ctx_ids, ctx_texts = self.retriever.retrieve_and_prepare(
            decoder_texts=queries,
            topk=self.ret_topk,
            max_query_length=self.max_query_length)
        return ctx_ids, ctx_texts

    def complete(
        self,
        queries: List[str],
        params: Dict[str, Any],
        max_num_req_per_min: int = 10,
        debug: bool = False,
    ) -> List[ApiReturn]:
        if 'max_tokens' in params:  # TODO: opt doesn't have this bug
            params['max_tokens'] = max(2, params['max_tokens'])  # openai returns nothing if set to 1
        min_sleep = 60 / max_num_req_per_min
        add_sleep = 3
        expbf = 1.5
        while True:
            if 'davinci' in self.model or 'opt' in self.model:
                try:
                    responses = openai.Completion.create(
                        model=self.model,
                        prompt=queries,
                        temperature=self.temperature,
                        top_p=self.top_p,
                        logprobs=0,
                        **params)
                    generations = [ApiReturn(
                        prompt=q,
                        text=r['text'],
                        tokens=r['logprobs']['tokens'],
                        finish_reason=r['finish_reason']) for r, q in zip(responses['choices'], queries)]
                    if debug:
                        print(queries[0])
                        print('-->', generations[0].text)
                        input()
                    break
                except openai.error.RateLimitError or openai.error.ServiceUnavailableError or openai.error.APIError or openai.error.Timeout:
                    logging.info(f'sleep {add_sleep + min_sleep}')
                    time.sleep(add_sleep + min_sleep)
                    add_sleep = add_sleep * expbf
        if 'davinci' in self.model:
            time.sleep(min_sleep)
        return generations

    def prompt(
        self,
        queries: List[CtxPrompt],
    ):
        if self.use_retrieval:
            if self.use_gold:  # directly generate all with gold context
                ars = self.complete(
                    [q.format(use_ctx=True) for q in queries],
                    params={'max_tokens': self.max_generation_len, 'stop': self.final_stop_sym})
                outputs = [ar.text for ar in ars]
                traces = [[(ar.prompt, ar.text)] for ar in ars]
                return outputs, None, traces
            else:
                return self.ret_prompt(queries)
        else:  # directly generate all without gold context
            ars = self.complete(
                [q.format(use_ctx=False) for q in queries],
                params={'max_tokens': self.max_generation_len, 'stop': self.final_stop_sym})
            outputs = [ar.text for ar in ars]
            traces = [[(ar.prompt, ar.text)] for ar in ars]
            return outputs, None, traces

    def ret_prompt(
        self,
        queries: List[CtxPrompt],
    ):
        batch_size = len(queries)
        final_retrievals: List[List[List[str]]] = [[] for _ in range(len(queries))]  # (bs, n_ret_steps, ret_topk)
        final_outputs: List[str] = [''] * len(queries)
        traces: List[List[Tuple[str, str]]] = [[] for _ in range(len(queries))]
        queries: List[Tuple[int, CtxPrompt]] = [(i, q) for i, q in enumerate(queries)]  # to query
        max_gen_len = 0

        generate_queries: List[str] = []
        while len(queries) and max_gen_len < self.max_generation_len:
            # retrieve
            look_aheads: List[str] = [''] * len(queries)
            if self.look_ahead_steps:  # generate a fixed number tokens for retrieval
                apireturns = self.complete(
                    [q.format(use_ctx=True) for i, q in queries],
                    params={'max_tokens': self.look_ahead, 'stop': self.final_stop_sym})
                look_aheads = [ar.text for ar in apireturns]
            elif self.look_ahead_boundary:  # generate tokens until boundary for retrieval
                apireturns = self.complete(
                    [q.format(use_ctx=True) for i, q in queries],
                    params={'max_tokens': self.max_generation_len, 'stop': self.look_ahead_boundary})
                look_aheads = [ar.text for ar in apireturns]
            assert len(look_aheads) == len(queries)

            # send queries to index
            if generate_queries:  # some queries might be None which means no queries are generated
                assert len(generate_queries) == len(queries)
                queries_to_issue = [gq for gq in generate_queries if gq]
            else:
                # TODO: only use question
                queries_to_issue = [lh if self.only_use_look_ahead else (q.case.split('\n')[0].split(':', 1)[1].strip() + lh)
                    for (i, q), lh in zip(queries, look_aheads)]
            if queries_to_issue:
                # (bs, ret_topk) * 2
                ctx_ids, ctx_texts = self.retriever.retrieve_and_prepare(
                    decoder_texts=queries_to_issue,
                    topk=self.ret_topk,
                    max_query_length=self.max_query_length)
                idx = -1
                for _i, (i, q) in enumerate(queries):
                    if generate_queries:
                        if generate_queries[_i]:
                            idx += 1
                            if self.use_gold_iterative:
                                ret_id, ret_text = q.change_ctx()
                                ret_id = [ret_id]
                            else:
                                ret_id, ret_text = ctx_ids[idx].tolist(), self.clean_retrieval(ctx_texts[idx])
                            final_retrievals[i].append(ret_id)
                            if self.append_retrieval:
                                q.ctx = None
                                q.append_retrieval(ret_text, add_index=False)
                            else:
                                q.update_retrieval(ret_text, method='replace')
                    else:
                        ret_id, ret_text = ctx_ids[_i].tolist(), self.clean_retrieval(ctx_texts[_i])
                        if self.append_retrieval:
                            final_retrievals[i].append(ret_id)
                            q.ctx = None
                            q.append_retrieval(ret_text, add_index=False)
                        else:
                            final_retrievals[i].append(ret_id)
                            q.update_retrieval(ret_text, method='replace')
            generate_queries = []

            # complete
            if self.ret_frequency:
                apireturns = self.complete(
                    [q.format(use_ctx=True) for i, q in queries],
                    params={'max_tokens': self.ret_frequency, 'stop': self.final_stop_sym})
                max_gen_len += self.ret_frequency
            elif self.ret_boundary:
                apireturns = self.complete(
                    [q.format(use_ctx=True) for i, q in queries],
                    params={'max_tokens': self.max_generation_len - max_gen_len, 'stop': self.ret_boundary})
                # used to collect the generation with ret_boundary
                min_cont_len = 100000
                for i, ar in enumerate(apireturns):
                    cont, reason = ar.text, ar.finish_reason
                    if ar.has_endoftext:  # 003 stops proactively by returning endoftext
                        if self.retrieval_trigers:
                            generate_queries.append(None)
                    elif reason == 'stop' and self.final_stop_sym not in cont:  # stop at ret_boundary
                        if self.retrieval_trigers:  # extract queries from generation
                            assert len(self.retrieval_trigers) == 1
                            # TODO: check if it stops at retrieval trigers
                            ret_tri_start = self.retrieval_trigers[0][0]
                            found = re.search(ret_tri_start, cont)
                            if found:
                                generate_queries.append(cont[found.span()[1]:].strip())
                            else:
                                generate_queries.append(None)
                        assert len(self.ret_boundary) == 1
                        cont += self.ret_boundary[0]
                        reason = 'boundary'
                        assert len(cont) > 0, 'empty generation will cause dead lock'
                    else:
                        if self.retrieval_trigers:
                            generate_queries.append(None)
                    if self.final_stop_sym in cont:
                        cont = cont.split(self.final_stop_sym, 1)[0]
                        reason = 'stop'
                    apireturns[i].text = cont
                    apireturns[i].finish_reason = reason
                    min_cont_len = min(min_cont_len, len(self.tokenizer.tokenize(cont)))
                max_gen_len += min_cont_len
            else:
                raise NotImplementedError

            # decide whether to continue
            new_queries = []
            new_generate_queries = []
            assert len(queries) == len(apireturns)
            if self.retrieval_trigers:
                assert len(queries) == len(generate_queries), f'{len(queries)} {len(generate_queries)}'
            for _i, ((i, query), ar) in enumerate(zip(queries, apireturns)):
                cont, reason = ar.text, ar.finish_reason
                final_outputs[i] += cont
                traces[i].append((ar.prompt, cont))
                if reason == 'stop':
                    pass
                elif reason in {'length', 'boundary'}:
                    query.case += cont
                    new_queries.append((i, query))
                    if self.retrieval_trigers:
                        new_generate_queries.append(generate_queries[_i])
                else:
                    raise ValueError
            queries = new_queries
            generate_queries = new_generate_queries
        return final_outputs, final_retrievals, traces


if __name__ == '__main__':
    parser = argparse.ArgumentParser()
<<<<<<< HEAD
    parser.add_argument('--dataset', type=str, default='strategyqa', choices=['strategyqa'])
    parser.add_argument('--model', type=str, default='code-davinci-002', choices=['code-davinci-002', 'text-davinci-002', 'text-davinci-003', 'opt-iml-max-175b'])
    parser.add_argument('--input', type=str, default='.')
    parser.add_argument('--output', type=str, default='.')
    parser.add_argument('--index_name', type=str, default='test')
    parser.add_argument('--shard_id', type=int, default=0)
    parser.add_argument('--num_shards', type=int, default=1)
    parser.add_argument('--prompt_type', type=str, default='cot', choices=['cot', 'sa', 'sa_ctx'])
=======
    parser.add_argument('--dataset', type=str, default='strategyqa', choices=['strategyqa', 'hotpotqa'])
    parser.add_argument('--model', type=str, default='code-davinci-002', choices=['code-davinci-002', 'text-davinci-002', 'text-davinci-003'])
    parser.add_argument('--input', type=str, default=None)
    parser.add_argument('--output', type=str, default=None)
    parser.add_argument('--index_name', type=str, default='test')
    parser.add_argument('--shard_id', type=int, default=0)
    parser.add_argument('--num_shards', type=int, default=1)
    parser.add_argument('--file_lock', type=str, default=None)
>>>>>>> f92fe577

    parser.add_argument('--batch_size', type=int, default=8)
    parser.add_argument('--max_num_examples', type=int, default=None)
    parser.add_argument('--fewshot', type=int, default=0)
    parser.add_argument('--max_generation_len', type=int, default=128)
    parser.add_argument('--temperature', type=float, default=0.0)

    parser.add_argument('--build_index', action='store_true')
    parser.add_argument('--seed', type=int, default=2022)
    args = parser.parse_args()
    random.seed(args.seed)
    np.random.seed(args.seed)

    # load retrieval corpus and index
    corpus, queries, qrels = GenericDataLoader(data_folder=args.input).load(split='dev') if args.input else (None, None, None)
    if args.build_index:
        if args.input:
            BM25Search(index_name=args.index_name, hostname='localhost', initialize=True, number_of_shards=1).index(corpus)
            time.sleep(5)
        exit()

    # init agent
    ret_tokenizer = AutoTokenizer.from_pretrained('google/flan-t5-xl')
    prompt_tokenizer = GPT2TokenizerFast.from_pretrained('gpt2')
    retriever = BM25(
        tokenizer=ret_tokenizer,
        dataset=(corpus, queries, qrels),
        index_name=args.index_name,
        use_decoder_input_ids=True,
<<<<<<< HEAD
        engine='elasticsearch')

    # no ret: freq 0, boundary [], use gold false, retrieval_triggers [] retrieval_at_beginning': False
    # gold ret: freq 0, boundary [], use gold true retrieval_at_beginning': False
    # ret once: freq 0, boundary [], use gold false, retrieval_at_beginning': True
    # ret every 16 tokens: freq 16, boundary [], use gold false

=======
        engine='elasticsearch',
        file_lock=FileLock(args.file_lock) if args.file_lock else None)
>>>>>>> f92fe577
    retrieval_kwargs = {
        'retriever': retriever,
        'topk': 1,
        'frequency': 0,
        'boundary': ['")]'],
        'use_gold': False,
        'use_gold_iterative': False,
        'max_query_length': 16,
        'retrieval_at_beginning': False,
        'look_ahead_steps': 0,
        'look_ahead_boundary': [],
        'only_use_look_ahead': False,
        'retrieval_trigers': [('\[Search\("', '")]')],
        'append_retrieval': False,
        'use_retrieval_instruction': False
    }
    qagent = QueryAgent(
        model=args.model,
        tokenizer=prompt_tokenizer,
        max_generation_len=args.max_generation_len,
        retrieval_kwargs=retrieval_kwargs,
        temperature=args.temperature)
    if retrieval_kwargs['use_retrieval_instruction']:
        CtxPrompt.ret_instruction = RetrievalInstruction()

    # load data
    if args.dataset == 'strategyqa':
        data = StrategyQA(args.input, prompt_type='cot')
        if qagent.append_retrieval:
            data.retrieval_augment_examplars(qagent, retrieval_at_beginning=retrieval_kwargs['retrieval_at_beginning'])
        data.format(fewshot=args.fewshot)
    elif args.dataset == 'hotpotqa':
        data = HotpotQA('validation', prompt_type='tool')
        if qagent.append_retrieval:
            data.retrieval_augment_examplars(qagent, retrieval_at_beginning=retrieval_kwargs['retrieval_at_beginning'])
        data.format(fewshot=args.fewshot)
    else:
        raise NotImplementedError
    data = data.dataset

    # downsample
    if args.max_num_examples and args.max_num_examples < len(data):
        data = data.shuffle()
        data = data.select(range(args.max_num_examples))
    if args.num_shards > 1:
        shard_size = int(np.ceil(len(data) / args.num_shards))
        data_from = args.shard_id * shard_size
        data_to = min((args.shard_id + 1) * shard_size, len(data))
        data = data.select(range(data_from, data_to))
    logging.info(f'#examples {len(data)}, shard {args.shard_id} / {args.num_shards}')
    logging.info(f'first example: {data[0]}')

    # query
    if os.path.dirname(args.output):
        os.makedirs(os.path.dirname(args.output), exist_ok=True)

    with tqdm(total=len(data)) as pbar, open(args.output, 'w') as fout:
        for b in range(0, len(data), args.batch_size):
            batch = data.select(range(b, min(b + args.batch_size, len(data))))
            prompts = [CtxPrompt.from_dict(example) for example in batch]
            generations, retrievals, traces = qagent.prompt(prompts)
            retrievals = retrievals or [None] * len(generations)
            traces = traces or [None] * len(generations)
            for example, generation, retrieval, trace in zip(batch, generations, retrievals, traces):
                example['output'] = generation
                example['retrieval'] = retrieval
                example['trace'] = trace
                fout.write(json.dumps(example) + '\n')
            pbar.update(len(batch))<|MERGE_RESOLUTION|>--- conflicted
+++ resolved
@@ -15,13 +15,9 @@
 import openai
 from .retriever import BM25
 from .templates import CtxPrompt, RetrievalInstruction
-<<<<<<< HEAD
-from .datasets import StrategyQA
+from .datasets import StrategyQA, HotpotQA
 from .cohere_api import cohere_generate
 from .ai21_api import ai21_generate
-=======
-from .datasets import StrategyQA, HotpotQA
->>>>>>> f92fe577
 
 logging.basicConfig(level=logging.INFO)
 
@@ -61,14 +57,8 @@
         # generation args
         self.final_stop_sym = 'Question:'
         self.max_generation_len = max_generation_len
-<<<<<<< HEAD
-        self.temperature = 0
-        assert self.temperature == 0, f'do not support sampling'
-        self.top_p = 1
-=======
         self.temperature = temperature
         self.top_p = 1.0
->>>>>>> f92fe577
 
         # retrieval args
         self.retriever = retrieval_kwargs.get('retriever', None)
@@ -310,16 +300,6 @@
 
 if __name__ == '__main__':
     parser = argparse.ArgumentParser()
-<<<<<<< HEAD
-    parser.add_argument('--dataset', type=str, default='strategyqa', choices=['strategyqa'])
-    parser.add_argument('--model', type=str, default='code-davinci-002', choices=['code-davinci-002', 'text-davinci-002', 'text-davinci-003', 'opt-iml-max-175b'])
-    parser.add_argument('--input', type=str, default='.')
-    parser.add_argument('--output', type=str, default='.')
-    parser.add_argument('--index_name', type=str, default='test')
-    parser.add_argument('--shard_id', type=int, default=0)
-    parser.add_argument('--num_shards', type=int, default=1)
-    parser.add_argument('--prompt_type', type=str, default='cot', choices=['cot', 'sa', 'sa_ctx'])
-=======
     parser.add_argument('--dataset', type=str, default='strategyqa', choices=['strategyqa', 'hotpotqa'])
     parser.add_argument('--model', type=str, default='code-davinci-002', choices=['code-davinci-002', 'text-davinci-002', 'text-davinci-003'])
     parser.add_argument('--input', type=str, default=None)
@@ -327,8 +307,8 @@
     parser.add_argument('--index_name', type=str, default='test')
     parser.add_argument('--shard_id', type=int, default=0)
     parser.add_argument('--num_shards', type=int, default=1)
+    parser.add_argument('--prompt_type', type=str, default='cot', choices=['cot', 'sa', 'sa_ctx'])
     parser.add_argument('--file_lock', type=str, default=None)
->>>>>>> f92fe577
 
     parser.add_argument('--batch_size', type=int, default=8)
     parser.add_argument('--max_num_examples', type=int, default=None)
@@ -358,18 +338,14 @@
         dataset=(corpus, queries, qrels),
         index_name=args.index_name,
         use_decoder_input_ids=True,
-<<<<<<< HEAD
-        engine='elasticsearch')
+        engine='elasticsearch',
+        file_lock=FileLock(args.file_lock) if args.file_lock else None)
 
     # no ret: freq 0, boundary [], use gold false, retrieval_triggers [] retrieval_at_beginning': False
     # gold ret: freq 0, boundary [], use gold true retrieval_at_beginning': False
     # ret once: freq 0, boundary [], use gold false, retrieval_at_beginning': True
     # ret every 16 tokens: freq 16, boundary [], use gold false
 
-=======
-        engine='elasticsearch',
-        file_lock=FileLock(args.file_lock) if args.file_lock else None)
->>>>>>> f92fe577
     retrieval_kwargs = {
         'retriever': retriever,
         'topk': 1,
